// Baidu RPC - A framework to host and access services throughout Baidu.
// Copyright (c) 2014 Baidu, Inc.

// Date: Sun Jul 13 15:04:18 CST 2014

#include <sys/epoll.h>
#include <sys/types.h>
#include <sys/socket.h>
#include <fstream>
#include <gtest/gtest.h>
#include <google/protobuf/descriptor.h>
#include "butil/time.h"
#include "butil/macros.h"
#include "butil/fd_guard.h"
#include "butil/files/scoped_file.h"
#include "brpc/socket.h"
#include "brpc/builtin/version_service.h"
#include "brpc/builtin/health_service.h"
#include "brpc/builtin/list_service.h"
#include "brpc/builtin/status_service.h"
#include "brpc/builtin/threads_service.h"
#include "brpc/builtin/vlog_service.h"
#include "brpc/builtin/index_service.h"        // IndexService
#include "brpc/builtin/connections_service.h"  // ConnectionsService
#include "brpc/builtin/flags_service.h"        // FlagsService
#include "brpc/builtin/vars_service.h"         // VarsService
#include "brpc/builtin/rpcz_service.h"         // RpczService
#include "brpc/builtin/dir_service.h"          // DirService
#include "brpc/builtin/pprof_service.h"        // PProfService
#include "brpc/builtin/bthreads_service.h"     // BthreadsService
#include "brpc/builtin/ids_service.h"          // IdsService
#include "brpc/builtin/sockets_service.h"      // SocketsService
#include "brpc/builtin/bad_method_service.h"
#include "brpc/server.h"
#include "brpc/restful.h"
#include "brpc/channel.h"
#include "brpc/socket_map.h"
#include "brpc/controller.h"
#include "echo.pb.h"
#include "v1.pb.h"
#include "v2.pb.h"

int main(int argc, char* argv[]) {
    testing::InitGoogleTest(&argc, argv);
    GFLAGS_NS::ParseCommandLineFlags(&argc, &argv, true);
    return RUN_ALL_TESTS();
}

namespace brpc {
DECLARE_bool(enable_threads_service);
DECLARE_bool(enable_dir_service);
}

namespace {
void* RunClosure(void* arg) {
    google::protobuf::Closure* done = (google::protobuf::Closure*)arg;
    done->Run();
    return NULL;
}

class MyAuthenticator : public brpc::Authenticator {
public:
    MyAuthenticator() {}
    virtual ~MyAuthenticator() {}
    int GenerateCredential(std::string*) const {
        return 0;
    }

    int VerifyCredential(const std::string&,
                         const butil::EndPoint&,
                         brpc::AuthContext*) const {
        return 0;
    }
};

bool g_delete = false;
const std::string EXP_REQUEST = "hello";
const std::string EXP_RESPONSE = "world";
const std::string EXP_REQUEST_BASE64 = "aGVsbG8=";

class EchoServiceImpl : public test::EchoService {
public:
    EchoServiceImpl() : count(0) {}
    virtual ~EchoServiceImpl() { g_delete = true; }
    virtual void Echo(google::protobuf::RpcController* cntl_base,
                      const test::EchoRequest* request,
                      test::EchoResponse* response,
                      google::protobuf::Closure* done) {
        brpc::ClosureGuard done_guard(done);
        brpc::Controller* cntl = (brpc::Controller*)cntl_base;
        count.fetch_add(1, butil::memory_order_relaxed);
        EXPECT_EQ(EXP_REQUEST, request->message());
        response->set_message(EXP_RESPONSE);
        if (request->sleep_us() > 0) {
            LOG(INFO) << "Sleep " << request->sleep_us() << " us, protocol="
                      << cntl->request_protocol(); 
            bthread_usleep(request->sleep_us());
        } else {
            LOG(INFO) << "No sleep, protocol=" << cntl->request_protocol();
        }
    }

    virtual void BytesEcho1(google::protobuf::RpcController*,
                            const test::BytesRequest* request,
                            test::BytesResponse* response,
                            google::protobuf::Closure* done) {
        brpc::ClosureGuard done_guard(done);
        EXPECT_EQ(EXP_REQUEST, request->databytes());
        response->set_databytes(request->databytes());
    }

    virtual void BytesEcho2(google::protobuf::RpcController*,
                            const test::BytesRequest* request,
                            test::BytesResponse* response,
                            google::protobuf::Closure* done) {
        brpc::ClosureGuard done_guard(done);
        EXPECT_EQ(EXP_REQUEST_BASE64, request->databytes());
        response->set_databytes(request->databytes());
    }

    butil::atomic<int64_t> count;
};

// An evil service that fakes its `ServiceDescriptor'
class EvilService : public test::EchoService {
public:
    explicit EvilService(const google::protobuf::ServiceDescriptor* sd)
            : _sd(sd) {}

    const google::protobuf::ServiceDescriptor* GetDescriptor() {
        return _sd;
    }

private:
    const google::protobuf::ServiceDescriptor* _sd;
};

class ServerTest : public ::testing::Test{
protected:
    ServerTest() {};
    virtual ~ServerTest(){};
    virtual void SetUp() {};
    virtual void TearDown() {};

    void TestAddBuiltinService(
        const google::protobuf::ServiceDescriptor* conflict_sd) {
        brpc::Server server;
        EvilService evil(conflict_sd);
        EXPECT_EQ(0, server.AddServiceInternal(
                      &evil, false, brpc::ServiceOptions()));
        EXPECT_EQ(-1, server.AddBuiltinServices());
    }
};

TEST_F(ServerTest, sanity) {
    {
        brpc::Server server;
        ASSERT_EQ(-1, server.Start("127.0.0.1:12345:asdf", NULL));
        ASSERT_EQ(-1, server.Start("127.0.0.1:99999", NULL)); 
        ASSERT_EQ(0, server.Start("127.0.0.1:8613", NULL));
    }
    {
        brpc::Server server;
        // accept hostname as well.
        ASSERT_EQ(0, server.Start("localhost:8613", NULL));
    }
    {
        brpc::Server server;
        ASSERT_EQ(0, server.Start("localhost:0", NULL));
        // port should be replaced with the actually used one.
        ASSERT_NE(0, server.listen_address().port);
    }

    {
        brpc::Server server;
        ASSERT_EQ(-1, server.Start(99999, NULL));
        ASSERT_EQ(0, server.Start(8613, NULL));
    }
    {
        brpc::Server server;
        brpc::ServerOptions options;
        options.internal_port = 8613;          // The same as service port
        ASSERT_EQ(-1, server.Start("127.0.0.1:8613", &options));
        ASSERT_FALSE(server.IsRunning());      // Revert server's status
        // And release the listen port
        ASSERT_EQ(0, server.Start("127.0.0.1:8613", NULL));
    }

    butil::EndPoint ep;
    MyAuthenticator auth;
    brpc::Server server;
    ASSERT_EQ(0, str2endpoint("127.0.0.1:8613", &ep));
    brpc::ServerOptions opt;
    opt.auth = &auth;
    ASSERT_EQ(0, server.Start(ep, &opt));
    ASSERT_TRUE(server.IsRunning());
    ASSERT_EQ(&auth, server.options().auth);
    ASSERT_EQ(0ul, server.service_count());
    ASSERT_TRUE(NULL == server.first_service());

    std::vector<google::protobuf::Service*> services;
    server.ListServices(&services);
    ASSERT_TRUE(services.empty());
    ASSERT_EQ(0UL, server.service_count());
    for (brpc::Server::ServiceMap::const_iterator it
                 = server._service_map.begin();
         it != server._service_map.end(); ++it) {
        ASSERT_TRUE(it->second.is_builtin_service);
    }

    ASSERT_EQ(0, server.Stop(0));
    ASSERT_EQ(0, server.Join());
}

TEST_F(ServerTest, invalid_protocol_in_enabled_protocols) {
    butil::EndPoint ep;
    ASSERT_EQ(0, str2endpoint("127.0.0.1:8613", &ep));
    brpc::Server server;
    brpc::ServerOptions opt;
    opt.enabled_protocols = "hehe baidu_std";
    ASSERT_EQ(-1, server.Start(ep, &opt));
}

class EchoServiceV1 : public v1::EchoService {
public:
    EchoServiceV1() : ncalled(0)
                    , ncalled_echo2(0)
                    , ncalled_echo3(0)
                    , ncalled_echo4(0)
                    , ncalled_echo5(0)
    {}
    virtual ~EchoServiceV1() {}
    virtual void Echo(google::protobuf::RpcController* cntl_base,
                      const v1::EchoRequest* request,
                      v1::EchoResponse* response,
                      google::protobuf::Closure* done) {
        brpc::Controller* cntl = static_cast<brpc::Controller*>(cntl_base);
        brpc::ClosureGuard done_guard(done);
        if (request->has_message()) {
            response->set_message(request->message() + "_v1");
        } else {
            CHECK_EQ(brpc::PROTOCOL_HTTP, cntl->request_protocol());
            cntl->response_attachment() = cntl->request_attachment();
        }
        ncalled.fetch_add(1);
    }
    virtual void Echo2(google::protobuf::RpcController*,
                      const v1::EchoRequest* request,
                      v1::EchoResponse* response,
                      google::protobuf::Closure* done) {
        brpc::ClosureGuard done_guard(done);
        response->set_message(request->message() + "_v1_Echo2");
        ncalled_echo2.fetch_add(1);
    }
    virtual void Echo3(google::protobuf::RpcController*,
                      const v1::EchoRequest* request,
                      v1::EchoResponse* response,
                      google::protobuf::Closure* done) {
        brpc::ClosureGuard done_guard(done);
        response->set_message(request->message() + "_v1_Echo3");
        ncalled_echo3.fetch_add(1);
    }
    virtual void Echo4(google::protobuf::RpcController*,
                      const v1::EchoRequest* request,
                      v1::EchoResponse* response,
                      google::protobuf::Closure* done) {
        brpc::ClosureGuard done_guard(done);
        response->set_message(request->message() + "_v1_Echo4");
        ncalled_echo4.fetch_add(1);
    }
    virtual void Echo5(google::protobuf::RpcController*,
                      const v1::EchoRequest* request,
                      v1::EchoResponse* response,
                      google::protobuf::Closure* done) {
        brpc::ClosureGuard done_guard(done);
        response->set_message(request->message() + "_v1_Echo5");
        ncalled_echo5.fetch_add(1);
    }
    
    butil::atomic<int> ncalled;
    butil::atomic<int> ncalled_echo2;
    butil::atomic<int> ncalled_echo3;
    butil::atomic<int> ncalled_echo4;
    butil::atomic<int> ncalled_echo5;
};

class EchoServiceV2 : public v2::EchoService {
public:
    EchoServiceV2() : ncalled(0) {}
    virtual ~EchoServiceV2() {}
    virtual void Echo(google::protobuf::RpcController*,
                      const v2::EchoRequest* request,
                      v2::EchoResponse* response,
                      google::protobuf::Closure* done) {
        brpc::ClosureGuard done_guard(done);
        response->set_value(request->value() + 1);
        ncalled.fetch_add(1);
    }
    butil::atomic<int> ncalled;
};

TEST_F(ServerTest, empty_enabled_protocols) {
    butil::EndPoint ep;
    ASSERT_EQ(0, str2endpoint("127.0.0.1:8613", &ep));
    brpc::Server server;
    EchoServiceImpl echo_svc;
    ASSERT_EQ(0, server.AddService(
                  &echo_svc, brpc::SERVER_DOESNT_OWN_SERVICE));
    brpc::ServerOptions opt;
    opt.enabled_protocols = "   ";
    ASSERT_EQ(0, server.Start(ep, &opt));

    brpc::Channel chan;
    brpc::ChannelOptions copt;
    copt.protocol = "baidu_std";
    ASSERT_EQ(0, chan.Init(ep, &copt));
    brpc::Controller cntl;
    test::EchoRequest req;
    test::EchoResponse res;
    req.set_message(EXP_REQUEST);
    test::EchoService_Stub stub(&chan);
    stub.Echo(&cntl, &req, &res, NULL);
    ASSERT_FALSE(cntl.Failed()) << cntl.ErrorText();

    ASSERT_EQ(0, server.Stop(0));
    ASSERT_EQ(0, server.Join());
}

TEST_F(ServerTest, only_allow_protocols_in_enabled_protocols) {
    butil::EndPoint ep;
    ASSERT_EQ(0, str2endpoint("127.0.0.1:8613", &ep));
    brpc::Server server;
    EchoServiceImpl echo_svc;
    ASSERT_EQ(0, server.AddService(
                  &echo_svc, brpc::SERVER_DOESNT_OWN_SERVICE));
    brpc::ServerOptions opt;
    opt.enabled_protocols = "hulu_pbrpc";
    ASSERT_EQ(0, server.Start(ep, &opt));

    brpc::ChannelOptions copt;
    brpc::Controller cntl;

    // http is always allowed.
    brpc::Channel http_channel;
    copt.protocol = "http";
    ASSERT_EQ(0, http_channel.Init(ep, &copt));
    cntl.Reset();
    http_channel.CallMethod(NULL, &cntl, NULL, NULL, NULL);
    ASSERT_FALSE(cntl.Failed()) << cntl.ErrorText() << cntl.response_attachment();

    // Unmatched protocols are not allowed.
    brpc::Channel chan;
    copt.protocol = "baidu_std";
    ASSERT_EQ(0, chan.Init(ep, &copt));
    test::EchoRequest req;
    test::EchoResponse res;
    cntl.Reset();
    req.set_message(EXP_REQUEST);
    test::EchoService_Stub stub(&chan);
    stub.Echo(&cntl, &req, &res, NULL);
    ASSERT_TRUE(cntl.Failed());
    ASSERT_TRUE(cntl.ErrorText().find("Got EOF of fd") != std::string::npos);
    
    ASSERT_EQ(0, server.Stop(0));
    ASSERT_EQ(0, server.Join());
}

TEST_F(ServerTest, services_in_different_ns) {
    const int port = 9200;
    brpc::Server server1;
    EchoServiceV1 service_v1;
    ASSERT_EQ(0, server1.AddService(&service_v1, brpc::SERVER_DOESNT_OWN_SERVICE));
    ASSERT_EQ(0, server1.Start(port, NULL));
    brpc::Channel http_channel;
    brpc::ChannelOptions chan_options;
    chan_options.protocol = "http";
    ASSERT_EQ(0, http_channel.Init("0.0.0.0", port, &chan_options));
    brpc::Controller cntl;
    cntl.http_request().uri() = "/EchoService/Echo";
    cntl.http_request().set_method(brpc::HTTP_METHOD_POST);
    cntl.request_attachment().append("{\"message\":\"foo\"}");
    http_channel.CallMethod(NULL, &cntl, NULL, NULL, NULL);
    ASSERT_FALSE(cntl.Failed()) << cntl.ErrorText() << cntl.response_attachment();
    ASSERT_EQ(1, service_v1.ncalled.load());
    cntl.Reset();
    cntl.http_request().uri() = "/v1.EchoService/Echo";
    cntl.http_request().set_method(brpc::HTTP_METHOD_POST);
    cntl.request_attachment().append("{\"message\":\"foo\"}");
    http_channel.CallMethod(NULL, &cntl, NULL, NULL, NULL);
    ASSERT_FALSE(cntl.Failed()) << cntl.ErrorText() << cntl.response_attachment();
    ASSERT_EQ(2, service_v1.ncalled.load());
    //Stop the server to add another service.
    server1.Stop(0);
    server1.Join();
    // NOTICE: stopping server now does not trigger HC of the client because
    // the main socket is only SetFailed in RPC route, however the RPC already 
    // ends at this point.
    EchoServiceV2 service_v2;
#ifndef ALLOW_SAME_NAMED_SERVICE_IN_DIFFERENT_NAMESPACE
    ASSERT_EQ(-1, server1.AddService(&service_v2, brpc::SERVER_DOESNT_OWN_SERVICE));
#else
    ASSERT_EQ(0, server1.AddService(&service_v2, brpc::SERVER_DOESNT_OWN_SERVICE));
    ASSERT_EQ(0, server1.Start(port, NULL));
    //sleep(3); // wait for HC
    cntl.Reset();
    cntl.http_request().uri() = "/v2.EchoService/Echo";
    cntl.http_request().set_method(brpc::HTTP_METHOD_POST);
    cntl.request_attachment().append("{\"value\":33}");
    http_channel.CallMethod(NULL, &cntl, NULL, NULL, NULL);
    ASSERT_FALSE(cntl.Failed()) << cntl.ErrorText() << cntl.response_attachment();
    ASSERT_EQ(1, service_v2.ncalled.load());
    cntl.Reset();
    cntl.http_request().uri() = "/EchoService/Echo";
    cntl.http_request().set_method(brpc::HTTP_METHOD_POST);
    cntl.request_attachment().append("{\"value\":33}");
    http_channel.CallMethod(NULL, &cntl, NULL, NULL, NULL);
    ASSERT_FALSE(cntl.Failed()) << cntl.ErrorText() << cntl.response_attachment();
    ASSERT_EQ(2, service_v2.ncalled.load());
    server1.Stop(0);
    server1.Join();
#endif
}

TEST_F(ServerTest, various_forms_of_uri_paths) {
    const int port = 9200;
    brpc::Server server1;
    EchoServiceV1 service_v1;
    ASSERT_EQ(0, server1.AddService(&service_v1, brpc::SERVER_DOESNT_OWN_SERVICE));
    ASSERT_EQ(0, server1.Start(port, NULL));
    brpc::Channel http_channel;
    brpc::ChannelOptions chan_options;
    chan_options.protocol = "http";
    ASSERT_EQ(0, http_channel.Init("0.0.0.0", port, &chan_options));
    brpc::Controller cntl;
    cntl.http_request().uri() = "/EchoService/Echo";
    cntl.http_request().set_method(brpc::HTTP_METHOD_POST);
    cntl.request_attachment().append("{\"message\":\"foo\"}");
    http_channel.CallMethod(NULL, &cntl, NULL, NULL, NULL);
    ASSERT_FALSE(cntl.Failed()) << cntl.ErrorText() << cntl.response_attachment();
    ASSERT_EQ(1, service_v1.ncalled.load());
    
    cntl.Reset();
    cntl.http_request().uri() = "/EchoService///Echo//";
    cntl.http_request().set_method(brpc::HTTP_METHOD_POST);
    cntl.request_attachment().append("{\"message\":\"foo\"}");
    http_channel.CallMethod(NULL, &cntl, NULL, NULL, NULL);
    ASSERT_FALSE(cntl.Failed()) << cntl.ErrorText() << cntl.response_attachment();
    ASSERT_EQ(2, service_v1.ncalled.load());

    cntl.Reset();
    cntl.http_request().uri() = "/EchoService /Echo/";
    cntl.http_request().set_method(brpc::HTTP_METHOD_POST);
    cntl.request_attachment().append("{\"message\":\"foo\"}");
    http_channel.CallMethod(NULL, &cntl, NULL, NULL, NULL);
    ASSERT_TRUE(cntl.Failed());
    ASSERT_EQ(brpc::EREQUEST, cntl.ErrorCode());
    LOG(INFO) << "Expected error: " << cntl.ErrorText();
    ASSERT_EQ(2, service_v1.ncalled.load());

    // Additional path(stored in unresolved_path) after method is acceptible
    cntl.Reset();
    cntl.http_request().uri() = "/EchoService/Echo/Foo";
    cntl.http_request().set_method(brpc::HTTP_METHOD_POST);
    cntl.request_attachment().append("{\"message\":\"foo\"}");
    http_channel.CallMethod(NULL, &cntl, NULL, NULL, NULL);
    ASSERT_FALSE(cntl.Failed()) << cntl.ErrorText();
    ASSERT_EQ(3, service_v1.ncalled.load());
    
    //Stop the server.
    server1.Stop(0);
    server1.Join();
}

TEST_F(ServerTest, missing_required_fields) {
    const int port = 9200;
    brpc::Server server1;
    EchoServiceV1 service_v1;
    ASSERT_EQ(0, server1.AddService(&service_v1, brpc::SERVER_DOESNT_OWN_SERVICE));
    ASSERT_EQ(0, server1.Start(port, NULL));
    brpc::Channel http_channel;
    brpc::ChannelOptions chan_options;
    chan_options.protocol = "http";
    ASSERT_EQ(0, http_channel.Init("0.0.0.0", port, &chan_options));
    brpc::Controller cntl;
    cntl.http_request().uri() = "/EchoService/Echo";
    http_channel.CallMethod(NULL, &cntl, NULL, NULL, NULL);
    ASSERT_TRUE(cntl.Failed());
    ASSERT_EQ(brpc::EHTTP, cntl.ErrorCode());
    ASSERT_EQ(brpc::HTTP_STATUS_BAD_REQUEST, cntl.http_response().status_code());
    ASSERT_EQ(0, service_v1.ncalled.load());

    cntl.Reset();
    cntl.http_request().uri() = "/EchoService/Echo";
    cntl.http_request().set_method(brpc::HTTP_METHOD_POST);
    http_channel.CallMethod(NULL, &cntl, NULL, NULL, NULL);
    ASSERT_TRUE(cntl.Failed());
    ASSERT_EQ(brpc::EHTTP, cntl.ErrorCode());
    ASSERT_EQ(brpc::HTTP_STATUS_BAD_REQUEST, cntl.http_response().status_code());
    ASSERT_EQ(0, service_v1.ncalled.load());

    cntl.Reset();
    cntl.http_request().uri() = "/EchoService/Echo";
    cntl.http_request().set_method(brpc::HTTP_METHOD_POST);
    cntl.request_attachment().append("{\"message2\":\"foo\"}");
    http_channel.CallMethod(NULL, &cntl, NULL, NULL, NULL);
    ASSERT_TRUE(cntl.Failed());
    ASSERT_EQ(brpc::EHTTP, cntl.ErrorCode());
    ASSERT_EQ(brpc::HTTP_STATUS_BAD_REQUEST, cntl.http_response().status_code());
    ASSERT_EQ(0, service_v1.ncalled.load());
}

TEST_F(ServerTest, disallow_http_body_to_pb) {
    const int port = 9200;
    brpc::Server server1;
    EchoServiceV1 service_v1;
    brpc::ServiceOptions svc_opt;
    svc_opt.allow_http_body_to_pb = false;
    svc_opt.restful_mappings = "/access_echo1=>Echo";
    ASSERT_EQ(0, server1.AddService(&service_v1, svc_opt));
    ASSERT_EQ(0, server1.Start(port, NULL));
    brpc::Channel http_channel;
    brpc::ChannelOptions chan_options;
    chan_options.protocol = "http";
    ASSERT_EQ(0, http_channel.Init("0.0.0.0", port, &chan_options));
    brpc::Controller cntl;
    cntl.http_request().uri() = "/access_echo1";
    http_channel.CallMethod(NULL, &cntl, NULL, NULL, NULL);
    ASSERT_TRUE(cntl.Failed());
    ASSERT_EQ(brpc::EHTTP, cntl.ErrorCode());
    ASSERT_EQ(brpc::HTTP_STATUS_INTERNAL_SERVER_ERROR,
              cntl.http_response().status_code());
    ASSERT_EQ(1, service_v1.ncalled.load());

    cntl.Reset();
    cntl.http_request().uri() = "/access_echo1";
    cntl.http_request().set_method(brpc::HTTP_METHOD_POST);
    cntl.request_attachment().append("heheda");
    http_channel.CallMethod(NULL, &cntl, NULL, NULL, NULL);
    ASSERT_FALSE(cntl.Failed()) << cntl.ErrorText();
    ASSERT_EQ("heheda", cntl.response_attachment());
    ASSERT_EQ(2, service_v1.ncalled.load());
}

TEST_F(ServerTest, restful_mapping) {
    const int port = 9200;
    EchoServiceV1 service_v1;
    EchoServiceV2 service_v2;
    
    brpc::Server server1;
    ASSERT_EQ(0u, server1.service_count());
    ASSERT_EQ(0, server1.AddService(
                  &service_v1,
                  brpc::SERVER_DOESNT_OWN_SERVICE,
                  "/v1/echo/ => Echo,"

                  // Map another path to the same method is ok.
                  "/v3/echo => Echo,"

                  // end with wildcard 
                  "/v2/echo/* => Echo,"

                  // single-component path should be OK
                  "/v4_echo => Echo,"

                  // heading slash can be ignored
                  " v5/echo => Echo,"

                  // with or without wildcard can coexist.
                  " /v6/echo => Echo,"
                  " /v6/echo/* => Echo2,"
                  " /v6/abc/*/def => Echo3,"
                  " /v6/echo/*.flv => Echo4,"
                  " /v6/*.flv => Echo5,"
                  " *.flv => Echo,"
                  ));
    ASSERT_EQ(1u, server1.service_count());
    ASSERT_TRUE(server1._global_restful_map);
    ASSERT_EQ(1UL, server1._global_restful_map->size());

    // Disallow duplicated path
    brpc::Server server2;
    ASSERT_EQ(-1, server2.AddService(
                  &service_v1,
                  brpc::SERVER_DOESNT_OWN_SERVICE,
                  "/v1/echo => Echo,"
                  "/v1/echo => Echo"));
    ASSERT_EQ(0u, server2.service_count());
    
    // NOTE: PATH/* and PATH cannot coexist in previous versions, now it's OK.
    brpc::Server server3;
    ASSERT_EQ(0, server3.AddService(
                  &service_v1,
                  brpc::SERVER_DOESNT_OWN_SERVICE,
                  "/v1/echo/* => Echo,"
                  "/v1/echo   => Echo"));
    ASSERT_EQ(1u, server3.service_count());
    
    // Same named services can't be added even with restful mapping
    brpc::Server server4;
    ASSERT_EQ(0, server4.AddService(
                  &service_v1,
                  brpc::SERVER_DOESNT_OWN_SERVICE,
                  "/v1/echo => Echo"));
    ASSERT_EQ(1u, server4.service_count());
    ASSERT_EQ(-1, server4.AddService(
                  &service_v2,
                  brpc::SERVER_DOESNT_OWN_SERVICE,
                  "/v2/echo => Echo"));
    ASSERT_EQ(1u, server4.service_count());

    // Invalid method name.
    brpc::Server server5;
    ASSERT_EQ(-1, server5.AddService(
                  &service_v1,
                  brpc::SERVER_DOESNT_OWN_SERVICE,
                  "/v1/echo => UnexistMethod"));
    ASSERT_EQ(0u, server5.service_count());

    // Invalid path.
    brpc::Server server6;
    ASSERT_EQ(-1, server6.AddService(
                  &service_v1,
                  brpc::SERVER_DOESNT_OWN_SERVICE,
                  "/v1/ echo => Echo"));
    ASSERT_EQ(0u, server6.service_count());

    // Empty path
    brpc::Server server7;
    ASSERT_EQ(-1, server7.AddService(
                  &service_v1,
                  brpc::SERVER_DOESNT_OWN_SERVICE,
                  "  => Echo"));
    ASSERT_EQ(0u, server7.service_count());

    // Disabled pattern "/A*/B => M"
    brpc::Server server8;
    ASSERT_EQ(-1, server8.AddService(
                  &service_v1,
                  brpc::SERVER_DOESNT_OWN_SERVICE,
                  " abc* => Echo"));
    ASSERT_EQ(0u, server8.service_count());
    ASSERT_EQ(-1, server8.AddService(
                  &service_v1,
                  brpc::SERVER_DOESNT_OWN_SERVICE,
                  " abc/def* => Echo"));
    ASSERT_EQ(0u, server8.service_count());

    // More than one wildcard
    brpc::Server server9;
    ASSERT_EQ(-1, server9.AddService(
                  &service_v1,
                  brpc::SERVER_DOESNT_OWN_SERVICE,
                  " /v1/*/* => Echo"));
    ASSERT_EQ(0u, server9.service_count());
    
    // Access services
    ASSERT_EQ(0, server1.Start(port, NULL));
    brpc::Channel http_channel;
    brpc::ChannelOptions chan_options;
    chan_options.protocol = "http";
    ASSERT_EQ(0, http_channel.Init("0.0.0.0", port, &chan_options));

    // reject /EchoService/Echo
    brpc::Controller cntl;
    cntl.http_request().uri() = "/EchoService/Echo";
    cntl.http_request().set_method(brpc::HTTP_METHOD_POST);
    cntl.request_attachment().append("{\"message\":\"foo\"}");
    http_channel.CallMethod(NULL, &cntl, NULL, NULL, NULL);
    ASSERT_TRUE(cntl.Failed());
    ASSERT_EQ(0, service_v1.ncalled.load());

    // access v1.Echo via /v1/echo.
    cntl.Reset();
    cntl.http_request().uri() = "/v1/echo";
    cntl.http_request().set_method(brpc::HTTP_METHOD_POST);
    cntl.request_attachment().append("{\"message\":\"foo\"}");
    http_channel.CallMethod(NULL, &cntl, NULL, NULL, NULL);
    ASSERT_FALSE(cntl.Failed()) << cntl.ErrorText();
    ASSERT_EQ(1, service_v1.ncalled.load());
    ASSERT_EQ("{\"message\":\"foo_v1\"}", cntl.response_attachment());

    // access v1.Echo via /v3/echo.
    cntl.Reset();
    cntl.http_request().uri() = "/v3/echo";
    cntl.http_request().set_method(brpc::HTTP_METHOD_POST);
    cntl.request_attachment().append("{\"message\":\"bar\"}");
    http_channel.CallMethod(NULL, &cntl, NULL, NULL, NULL);
    ASSERT_FALSE(cntl.Failed()) << cntl.ErrorText();
    ASSERT_EQ(2, service_v1.ncalled.load());
    ASSERT_EQ("{\"message\":\"bar_v1\"}", cntl.response_attachment());

    // Adding extra slashes (and heading/trailing spaces) is OK.
    cntl.Reset();
    cntl.http_request().uri() = " //v1///echo////  ";
    cntl.http_request().set_method(brpc::HTTP_METHOD_POST);
    cntl.request_attachment().append("{\"message\":\"hello\"}");
    http_channel.CallMethod(NULL, &cntl, NULL, NULL, NULL);
    ASSERT_FALSE(cntl.Failed()) << cntl.ErrorText();
    ASSERT_EQ(3, service_v1.ncalled.load());
    ASSERT_EQ("{\"message\":\"hello_v1\"}", cntl.response_attachment());

    // /v3/echo must be exactly matched.
    cntl.Reset();
    cntl.http_request().uri() = "/v3/echo/anything";
    cntl.http_request().set_method(brpc::HTTP_METHOD_POST);
    cntl.request_attachment().append("{\"message\":\"foo\"}");
    http_channel.CallMethod(NULL, &cntl, NULL, NULL, NULL);
    ASSERT_TRUE(cntl.Failed());
    ASSERT_EQ(brpc::EHTTP, cntl.ErrorCode());
    LOG(INFO) << "Expected error: " << cntl.ErrorText();
    ASSERT_EQ(3, service_v1.ncalled.load());

    // Access v1.Echo via /v2/echo
    cntl.Reset();
    cntl.http_request().uri() = "/v2/echo";
    cntl.http_request().set_method(brpc::HTTP_METHOD_POST);
    cntl.request_attachment().append("{\"message\":\"hehe\"}");
    http_channel.CallMethod(NULL, &cntl, NULL, NULL, NULL);
    ASSERT_FALSE(cntl.Failed()) << cntl.ErrorText();
    ASSERT_EQ(4, service_v1.ncalled.load());
    ASSERT_EQ("{\"message\":\"hehe_v1\"}", cntl.response_attachment());
    
    // Access v1.Echo via /v2/echo/anything
    cntl.Reset();
    cntl.http_request().uri() = "/v2/echo/anything";
    cntl.http_request().set_method(brpc::HTTP_METHOD_POST);
    cntl.request_attachment().append("{\"message\":\"good\"}");
    http_channel.CallMethod(NULL, &cntl, NULL, NULL, NULL);
    ASSERT_FALSE(cntl.Failed()) << cntl.ErrorText();
    ASSERT_EQ(5, service_v1.ncalled.load());
    ASSERT_EQ("{\"message\":\"good_v1\"}", cntl.response_attachment());

    cntl.Reset();
    cntl.http_request().uri() = "/v4_echo";
    cntl.http_request().set_method(brpc::HTTP_METHOD_POST);
    cntl.request_attachment().append("{\"message\":\"hoho\"}");
    http_channel.CallMethod(NULL, &cntl, NULL, NULL, NULL);
    ASSERT_FALSE(cntl.Failed()) << cntl.ErrorText();
    ASSERT_EQ(6, service_v1.ncalled.load());
    ASSERT_EQ("{\"message\":\"hoho_v1\"}", cntl.response_attachment());

    cntl.Reset();
    cntl.http_request().uri() = "/v5/echo";
    cntl.http_request().set_method(brpc::HTTP_METHOD_POST);
    cntl.request_attachment().append("{\"message\":\"xyz\"}");
    http_channel.CallMethod(NULL, &cntl, NULL, NULL, NULL);
    ASSERT_FALSE(cntl.Failed()) << cntl.ErrorText();
    ASSERT_EQ(7, service_v1.ncalled.load());
    ASSERT_EQ("{\"message\":\"xyz_v1\"}", cntl.response_attachment());

    cntl.Reset();
    cntl.http_request().uri() = "/v6/echo";
    cntl.http_request().set_method(brpc::HTTP_METHOD_POST);
    cntl.request_attachment().append("{\"message\":\"xyz\"}");
    http_channel.CallMethod(NULL, &cntl, NULL, NULL, NULL);
    ASSERT_FALSE(cntl.Failed()) << cntl.ErrorText();
    ASSERT_EQ(8, service_v1.ncalled.load());
    ASSERT_EQ("{\"message\":\"xyz_v1\"}", cntl.response_attachment());
    
    cntl.Reset();
    cntl.http_request().uri() = "/v6/echo/test";
    cntl.http_request().set_method(brpc::HTTP_METHOD_POST);
    cntl.request_attachment().append("{\"message\":\"xyz\"}");
    http_channel.CallMethod(NULL, &cntl, NULL, NULL, NULL);
    ASSERT_FALSE(cntl.Failed()) << cntl.ErrorText();
    ASSERT_EQ(1, service_v1.ncalled_echo2.load());
    ASSERT_EQ("{\"message\":\"xyz_v1_Echo2\"}", cntl.response_attachment());

    cntl.Reset();
    cntl.http_request().uri() = "/v6/abc/heheda/def";
    cntl.http_request().set_method(brpc::HTTP_METHOD_POST);
    cntl.request_attachment().append("{\"message\":\"abc_heheda\"}");
    http_channel.CallMethod(NULL, &cntl, NULL, NULL, NULL);
    ASSERT_FALSE(cntl.Failed()) << cntl.ErrorText();
    ASSERT_EQ(1, service_v1.ncalled_echo3.load());
    ASSERT_EQ("{\"message\":\"abc_heheda_v1_Echo3\"}", cntl.response_attachment());

    cntl.Reset();
    cntl.http_request().uri() = "/v6/abc/def";
    cntl.http_request().set_method(brpc::HTTP_METHOD_POST);
    cntl.request_attachment().append("{\"message\":\"abc\"}");
    http_channel.CallMethod(NULL, &cntl, NULL, NULL, NULL);
    ASSERT_FALSE(cntl.Failed()) << cntl.ErrorText();
    ASSERT_EQ(2, service_v1.ncalled_echo3.load());
    ASSERT_EQ("{\"message\":\"abc_v1_Echo3\"}", cntl.response_attachment());

    // Incorrect suffix
    cntl.Reset();
    cntl.http_request().uri() = "/v6/abc/heheda/def2";
    cntl.http_request().set_method(brpc::HTTP_METHOD_POST);
    cntl.request_attachment().append("{\"message\":\"xyz\"}");
    http_channel.CallMethod(NULL, &cntl, NULL, NULL, NULL);
    ASSERT_TRUE(cntl.Failed());
    ASSERT_EQ(2, service_v1.ncalled_echo3.load());
    
    cntl.Reset();
    cntl.http_request().uri() = "/v6/echo/1.flv";
    cntl.http_request().set_method(brpc::HTTP_METHOD_POST);
    cntl.request_attachment().append("{\"message\":\"1.flv\"}");
    http_channel.CallMethod(NULL, &cntl, NULL, NULL, NULL);
    ASSERT_FALSE(cntl.Failed()) << cntl.ErrorText();
    ASSERT_EQ("{\"message\":\"1.flv_v1_Echo4\"}", cntl.response_attachment());
    ASSERT_EQ(1, service_v1.ncalled_echo4.load());

    cntl.Reset();
    cntl.http_request().uri() = "//v6//d.flv//";
    cntl.http_request().set_method(brpc::HTTP_METHOD_POST);
    cntl.request_attachment().append("{\"message\":\"d.flv\"}");
    http_channel.CallMethod(NULL, &cntl, NULL, NULL, NULL);
    ASSERT_FALSE(cntl.Failed()) << cntl.ErrorText();
    ASSERT_EQ("{\"message\":\"d.flv_v1_Echo5\"}", cntl.response_attachment());
    ASSERT_EQ(1, service_v1.ncalled_echo5.load());

    // matched the global restful map.
    cntl.Reset();
    cntl.http_request().uri() = "//d.flv//";
    cntl.http_request().set_method(brpc::HTTP_METHOD_POST);
    cntl.request_attachment().append("{\"message\":\"d.flv\"}");
    http_channel.CallMethod(NULL, &cntl, NULL, NULL, NULL);
    ASSERT_FALSE(cntl.Failed()) << cntl.ErrorText();
    ASSERT_EQ("{\"message\":\"d.flv_v1\"}", cntl.response_attachment());
    ASSERT_EQ(9, service_v1.ncalled.load());

    cntl.Reset();
    cntl.http_request().uri() = "/v7/e.flv";
    cntl.http_request().set_method(brpc::HTTP_METHOD_POST);
    cntl.request_attachment().append("{\"message\":\"e.flv\"}");
    http_channel.CallMethod(NULL, &cntl, NULL, NULL, NULL);
    ASSERT_FALSE(cntl.Failed()) << cntl.ErrorText();
    ASSERT_EQ("{\"message\":\"e.flv_v1\"}", cntl.response_attachment());
    ASSERT_EQ(10, service_v1.ncalled.load());

    cntl.Reset();
    cntl.http_request().uri() = "/v0/f.flv";
    cntl.http_request().set_method(brpc::HTTP_METHOD_POST);
    cntl.request_attachment().append("{\"message\":\"f.flv\"}");
    http_channel.CallMethod(NULL, &cntl, NULL, NULL, NULL);
    ASSERT_FALSE(cntl.Failed()) << cntl.ErrorText();
    ASSERT_EQ("{\"message\":\"f.flv_v1\"}", cntl.response_attachment());
    ASSERT_EQ(11, service_v1.ncalled.load());
    
    // matched nothing
    cntl.Reset();
    cntl.http_request().uri() = "/v6/ech/1.ts";
    cntl.http_request().set_method(brpc::HTTP_METHOD_POST);
    cntl.request_attachment().append("{\"message\":\"1.ts\"}");
    http_channel.CallMethod(NULL, &cntl, NULL, NULL, NULL);
    ASSERT_TRUE(cntl.Failed());

    //Stop the server.
    server1.Stop(0);
    server1.Join();

    // Removing the service should update _global_restful_map.
    ASSERT_EQ(0, server1.RemoveService(&service_v1));
    ASSERT_EQ(0u, server1.service_count());
    ASSERT_TRUE(server1._global_restful_map); // deleted in dtor.
    ASSERT_EQ(0u, server1._global_restful_map->size());
}

TEST_F(ServerTest, conflict_name_between_restful_mapping_and_builtin) {
    const int port = 9200;
    EchoServiceV1 service_v1;
    
    brpc::Server server1;
    ASSERT_EQ(0u, server1.service_count());
    ASSERT_EQ(0, server1.AddService(
                  &service_v1,
                  brpc::SERVER_DOESNT_OWN_SERVICE,
                  "/status/hello => Echo"));
    ASSERT_EQ(1u, server1.service_count());
    ASSERT_TRUE(server1._global_restful_map == NULL);

    ASSERT_EQ(-1, server1.Start(port, NULL));
}

TEST_F(ServerTest, restful_mapping_is_tried_after_others) {
    const int port = 9200;
    EchoServiceV1 service_v1;
    
    brpc::Server server1;
    ASSERT_EQ(0u, server1.service_count());
    ASSERT_EQ(0, server1.AddService(
                  &service_v1,
                  brpc::SERVER_DOESNT_OWN_SERVICE,
                  "* => Echo"));
    ASSERT_EQ(1u, server1.service_count());
    ASSERT_TRUE(server1._global_restful_map);
    ASSERT_EQ(1UL, server1._global_restful_map->size());

    ASSERT_EQ(0, server1.Start(port, NULL));
    
    brpc::Channel http_channel;
    brpc::ChannelOptions chan_options;
    chan_options.protocol = "http";
    ASSERT_EQ(0, http_channel.Init("0.0.0.0", port, &chan_options));

    // accessing /status should be OK.
    brpc::Controller cntl;
    cntl.http_request().uri() = "/status";
    http_channel.CallMethod(NULL, &cntl, NULL, NULL, NULL);
    ASSERT_FALSE(cntl.Failed()) << cntl.ErrorText();
    ASSERT_TRUE(cntl.response_attachment().to_string().find(
                  service_v1.GetDescriptor()->full_name()) != std::string::npos)
        << "body=" << cntl.response_attachment();

    // reject /EchoService/Echo
    cntl.Reset();
    cntl.http_request().uri() = "/EchoService/Echo";
    cntl.http_request().set_method(brpc::HTTP_METHOD_POST);
    cntl.request_attachment().append("{\"message\":\"foo\"}");
    http_channel.CallMethod(NULL, &cntl, NULL, NULL, NULL);
    ASSERT_TRUE(cntl.Failed());
    ASSERT_EQ(0, service_v1.ncalled.load());

    // Hit restful map
    cntl.Reset();
    cntl.http_request().uri() = "/non_exist";
    cntl.http_request().set_method(brpc::HTTP_METHOD_POST);
    cntl.request_attachment().append("{\"message\":\"foo\"}");
    http_channel.CallMethod(NULL, &cntl, NULL, NULL, NULL);
    ASSERT_FALSE(cntl.Failed()) << cntl.ErrorText();
    ASSERT_EQ(1, service_v1.ncalled.load());
    ASSERT_EQ("{\"message\":\"foo_v1\"}", cntl.response_attachment());
;
    //Stop the server.
    server1.Stop(0);
    server1.Join();

    // Removing the service should update _global_restful_map.
    ASSERT_EQ(0, server1.RemoveService(&service_v1));
    ASSERT_EQ(0u, server1.service_count());
    ASSERT_TRUE(server1._global_restful_map); // deleted in dtor.
    ASSERT_EQ(0u, server1._global_restful_map->size());

}

TEST_F(ServerTest, add_remove_service) {
    brpc::Server server;
    EchoServiceImpl echo_svc;
    ASSERT_EQ(0, server.AddService(
        &echo_svc, brpc::SERVER_DOESNT_OWN_SERVICE));
    // Duplicate
    ASSERT_EQ(-1, server.AddService(
        &echo_svc, brpc::SERVER_DOESNT_OWN_SERVICE));
    ASSERT_TRUE(server.FindServiceByName(
        test::EchoService::descriptor()->name()) == &echo_svc);
    ASSERT_TRUE(server.FindServiceByFullName(
        test::EchoService::descriptor()->full_name()) == &echo_svc);
    ASSERT_TRUE(NULL == server.FindServiceByFullName(
        test::EchoService::descriptor()->name()));

    butil::EndPoint ep;
    ASSERT_EQ(0, str2endpoint("127.0.0.1:8613", &ep));
    ASSERT_EQ(0, server.Start(ep, NULL));

    ASSERT_EQ(1ul, server.service_count());
    ASSERT_TRUE(server.first_service() == &echo_svc);
    ASSERT_TRUE(server.FindServiceByName(
        test::EchoService::descriptor()->name()) == &echo_svc);
    // Can't add/remove service while running
    ASSERT_EQ(-1, server.AddService(
        &echo_svc, brpc::SERVER_DOESNT_OWN_SERVICE));
    ASSERT_EQ(-1, server.RemoveService(&echo_svc));
    
    ASSERT_EQ(0, server.Stop(0));
    ASSERT_EQ(0, server.Join());

    ASSERT_EQ(0, server.RemoveService(&echo_svc));
    ASSERT_EQ(0ul, server.service_count());
    EchoServiceImpl* svc_on_heap = new EchoServiceImpl();
    ASSERT_EQ(0, server.AddService(svc_on_heap,
                                   brpc::SERVER_OWNS_SERVICE));
    ASSERT_EQ(0, server.RemoveService(svc_on_heap));
    ASSERT_TRUE(g_delete);

    server.ClearServices();
    ASSERT_EQ(0ul, server.service_count());
}

void SendSleepRPC(butil::EndPoint ep, int sleep_ms, bool succ) {
    brpc::Channel channel;
    ASSERT_EQ(0, channel.Init(ep, NULL));

    brpc::Controller cntl;
    test::EchoRequest req;
    test::EchoResponse res;
    req.set_message(EXP_REQUEST);
    if (sleep_ms > 0) {
        req.set_sleep_us(sleep_ms * 1000);
    }
    test::EchoService_Stub stub(&channel);
    stub.Echo(&cntl, &req, &res, NULL);
    if (succ) {
        EXPECT_FALSE(cntl.Failed()) << cntl.ErrorText()
                                    << " latency=" << cntl.latency_us();
    } else {
        EXPECT_TRUE(cntl.Failed());
    }
}

TEST_F(ServerTest, close_idle_connections) {
    butil::EndPoint ep;
    brpc::Server server;
    brpc::ServerOptions opt;
    opt.idle_timeout_sec = 1;
    ASSERT_EQ(0, str2endpoint("127.0.0.1:9776", &ep));
    ASSERT_EQ(0, server.Start(ep, &opt));

    const int cfd = tcp_connect(ep, NULL);
    ASSERT_GT(cfd, 0);
    usleep(1000);
    brpc::ServerStatistics stat;
    server.GetStat(&stat);
    ASSERT_EQ(1ul, stat.connection_count);

    usleep(2500000);
    server.GetStat(&stat);
    ASSERT_EQ(0ul, stat.connection_count);
}

TEST_F(ServerTest, logoff_and_multiple_start) {
    butil::Timer timer;
    butil::EndPoint ep;
    EchoServiceImpl echo_svc;
    brpc::Server server;
    ASSERT_EQ(0, server.AddService(&echo_svc,
                                   brpc::SERVER_DOESNT_OWN_SERVICE));
    ASSERT_EQ(0, str2endpoint("127.0.0.1:9876", &ep));
    
    // Server::Stop(-1)
    {
        ASSERT_EQ(0, server.Start(ep, NULL));
        bthread_t tid;
        const int64_t old_count = echo_svc.count.load(butil::memory_order_relaxed);
        google::protobuf::Closure* thrd_func = 
            brpc::NewCallback(SendSleepRPC, ep, 100, true);
        EXPECT_EQ(0, bthread_start_background(&tid, NULL, RunClosure, thrd_func));
        while (echo_svc.count.load(butil::memory_order_relaxed) == old_count) {
            bthread_usleep(1000);
        }
        timer.start();
        ASSERT_EQ(0, server.Stop(-1));
        ASSERT_EQ(0, server.Join());
        timer.stop();
        EXPECT_TRUE(abs(timer.m_elapsed() - 100) < 10) << timer.m_elapsed();
        bthread_join(tid, NULL);
    }

    // Server::Stop(0)
    {
        ++ep.port;
        ASSERT_EQ(0, server.Start(ep, NULL));
        bthread_t tid;
        const int64_t old_count = echo_svc.count.load(butil::memory_order_relaxed);
        google::protobuf::Closure* thrd_func = 
            brpc::NewCallback(SendSleepRPC, ep, 100, true);
        EXPECT_EQ(0, bthread_start_background(&tid, NULL, RunClosure, thrd_func));
        while (echo_svc.count.load(butil::memory_order_relaxed) == old_count) {
            bthread_usleep(1000);
        }
        
        timer.start();
        ASSERT_EQ(0, server.Stop(0));
        ASSERT_EQ(0, server.Join());
        timer.stop();
        // Assertion will fail since EchoServiceImpl::Echo is holding
        // additional reference to the `Socket'
        // EXPECT_TRUE(timer.m_elapsed() < 10) << timer.m_elapsed();
        bthread_join(tid, NULL);
    }

    // Server::Stop(timeout) where timeout < g_sleep_ms
    {
        ++ep.port;
        ASSERT_EQ(0, server.Start(ep, NULL));
        bthread_t tid;
        const int64_t old_count = echo_svc.count.load(butil::memory_order_relaxed);
        google::protobuf::Closure* thrd_func = 
            brpc::NewCallback(SendSleepRPC, ep, 100, true);
        EXPECT_EQ(0, bthread_start_background(&tid, NULL, RunClosure, thrd_func));
        while (echo_svc.count.load(butil::memory_order_relaxed) == old_count) {
            bthread_usleep(1000);
        }

        timer.start();
        ASSERT_EQ(0, server.Stop(50));
        ASSERT_EQ(0, server.Join());
        timer.stop();
        // Assertion will fail since EchoServiceImpl::Echo is holding
        // additional reference to the `Socket'
        // EXPECT_TRUE(abs(timer.m_elapsed() - 50) < 10) << timer.m_elapsed();
        bthread_join(tid, NULL);
    }
    
    // Server::Stop(timeout) where timeout > g_sleep_ms
    {
        ++ep.port;
        ASSERT_EQ(0, server.Start(ep, NULL));
        bthread_t tid;
        const int64_t old_count = echo_svc.count.load(butil::memory_order_relaxed);
        google::protobuf::Closure* thrd_func = 
            brpc::NewCallback(SendSleepRPC, ep, 100, true);
        EXPECT_EQ(0, bthread_start_background(&tid, NULL, RunClosure, thrd_func));
        while (echo_svc.count.load(butil::memory_order_relaxed) == old_count) {
            bthread_usleep(1000);
        }
        timer.start();
        ASSERT_EQ(0, server.Stop(1000));
        ASSERT_EQ(0, server.Join());
        timer.stop();
        EXPECT_TRUE(abs(timer.m_elapsed() - 100) < 10) << timer.m_elapsed();
        bthread_join(tid, NULL);
    }
}

void SendMultipleRPC(butil::EndPoint ep, int count) {
    brpc::Channel channel;
    EXPECT_EQ(0, channel.Init(ep, NULL));

    for (int i = 0; i < count; ++i) {
        brpc::Controller cntl;
        test::EchoRequest req;
        test::EchoResponse res;
        req.set_message(EXP_REQUEST);
        test::EchoService_Stub stub(&channel);
        stub.Echo(&cntl, &req, &res, NULL);
 
        EXPECT_EQ(EXP_RESPONSE, res.message()) << cntl.ErrorText();
    }
}
              
TEST_F(ServerTest, serving_requests) {
    EchoServiceImpl echo_svc;
    brpc::Server server;
    ASSERT_EQ(0, server.AddService(&echo_svc,
                                   brpc::SERVER_DOESNT_OWN_SERVICE));
    butil::EndPoint ep;
    ASSERT_EQ(0, str2endpoint("127.0.0.1:8613", &ep));
    ASSERT_EQ(0, server.Start(ep, NULL));

    const int NUM = 1;
    const int COUNT = 1;
    pthread_t tids[NUM];
    for (int i = 0; i < NUM; ++i) {
        google::protobuf::Closure* thrd_func = 
                brpc::NewCallback(SendMultipleRPC, ep, COUNT);
        EXPECT_EQ(0, pthread_create(&tids[i], NULL, RunClosure, thrd_func));
    }
    for (int i = 0; i < NUM; ++i) {
        pthread_join(tids[i], NULL);
    }
    ASSERT_EQ(NUM * COUNT, echo_svc.count.load());
    ASSERT_EQ(0, server.Stop(0));
    ASSERT_EQ(0, server.Join());
}

TEST_F(ServerTest, create_pid_file) {
    {
        brpc::Server server;
        server._options.pid_file = "$PWD//pid_dir/sub_dir/./.server.pid";
        server.PutPidFileIfNeeded();
        pid_t pid = getpid();
        std::ifstream fin("./pid_dir/sub_dir/.server.pid");
        ASSERT_TRUE(fin.is_open());
        pid_t pid_from_file;
        fin >> pid_from_file;
        ASSERT_EQ(pid, pid_from_file);
    }
    std::ifstream fin("./pid_dir/sub_dir/.server.pid");
    ASSERT_FALSE(fin.is_open());
}

TEST_F(ServerTest, range_start) {
    const int START_PORT = 8713;
    const int END_PORT = 8719;
    butil::fd_guard listen_fds[END_PORT - START_PORT];
    butil::EndPoint point;
    for (int i = START_PORT; i < END_PORT; ++i) {
        point.port = i;
        listen_fds[i - START_PORT].reset(butil::tcp_listen(point, true));
    }

    brpc::Server server;
    EXPECT_EQ(-1, server.Start("0.0.0.0", brpc::PortRange(START_PORT, END_PORT - 1), NULL));
    // note: add an extra port after END_PORT to detect the bug that the 
    // probing does not stop at the first valid port(END_PORT).
    EXPECT_EQ(0, server.Start("0.0.0.0", brpc::PortRange(START_PORT, END_PORT + 1/*note*/), NULL));
    EXPECT_EQ(END_PORT, server.listen_address().port);
}

TEST_F(ServerTest, add_builtin_service) {
    TestAddBuiltinService(brpc::IndexService::descriptor());
    TestAddBuiltinService(brpc::VersionService::descriptor());
    TestAddBuiltinService(brpc::HealthService::descriptor());
    TestAddBuiltinService(brpc::StatusService::descriptor());
    TestAddBuiltinService(brpc::ConnectionsService::descriptor());
    TestAddBuiltinService(brpc::BadMethodService::descriptor());
    TestAddBuiltinService(brpc::ListService::descriptor());
    if (brpc::FLAGS_enable_threads_service) {
        TestAddBuiltinService(brpc::ThreadsService::descriptor());
    }
#if !BRPC_WITH_GLOG
    TestAddBuiltinService(brpc::VLogService::descriptor());
#endif
    TestAddBuiltinService(brpc::FlagsService::descriptor());
    TestAddBuiltinService(brpc::VarsService::descriptor());
    TestAddBuiltinService(brpc::RpczService::descriptor());
    TestAddBuiltinService(brpc::PProfService::descriptor());
    if (brpc::FLAGS_enable_dir_service) {
        TestAddBuiltinService(brpc::DirService::descriptor());
    }
}

TEST_F(ServerTest, base64_to_string) {
    // We test two cases as following. If these two tests can be passed, we
    // can prove that the pb_bytes_to_base64 flag is working in both client side
    // and server side.
    // 1. Client sets pb_bytes_to_base64 and server also sets pb_bytes_to_base64
    // 2. Client sets pb_bytes_to_base64, but server doesn't set pb_bytes_to_base64
    for (int i = 0; i < 2; ++i) {
        brpc::Server server;
        EchoServiceImpl echo_svc;
        brpc::ServiceOptions service_opt;
        service_opt.pb_bytes_to_base64 = (i == 0);
        ASSERT_EQ(0, server.AddService(&echo_svc,
                                       service_opt));
        ASSERT_EQ(0, server.Start(8613, NULL));

        brpc::Channel chan;
        brpc::ChannelOptions opt;
        opt.protocol = brpc::PROTOCOL_HTTP;
        ASSERT_EQ(0, chan.Init("localhost:8613", &opt));
        brpc::Controller cntl;
        cntl.http_request().uri() = "/EchoService/BytesEcho" +
                butil::string_printf("%d", i + 1);
        cntl.http_request().set_method(brpc::HTTP_METHOD_POST);
        cntl.http_request().set_content_type("application/json");
        cntl.set_pb_bytes_to_base64(true);
        test::BytesRequest req;
        test::BytesResponse res;
        req.set_databytes(EXP_REQUEST);
        chan.CallMethod(NULL, &cntl, &req, &res, NULL);
        EXPECT_FALSE(cntl.Failed());
        EXPECT_EQ(EXP_REQUEST, res.databytes());
        server.Stop(0);
        server.Join();
    }
}

TEST_F(ServerTest, too_big_message) {
    EchoServiceImpl echo_svc;
    brpc::Server server;
    ASSERT_EQ(0, server.AddService(&echo_svc,
                                   brpc::SERVER_DOESNT_OWN_SERVICE));
    ASSERT_EQ(0, server.Start(8613, NULL));

#if !BRPC_WITH_GLOG
    logging::StringSink log_str;
    logging::LogSink* old_sink = logging::SetLogSink(&log_str);
#endif

    brpc::Channel chan;
    ASSERT_EQ(0, chan.Init("localhost:8613", NULL));
    brpc::Controller cntl;
    test::EchoRequest req;
    test::EchoResponse res;
    req.mutable_message()->resize(brpc::FLAGS_max_body_size + 1);
    test::EchoService_Stub stub(&chan);
    stub.Echo(&cntl, &req, &res, NULL);
    EXPECT_TRUE(cntl.Failed());

#if !BRPC_WITH_GLOG
    ASSERT_EQ(&log_str, logging::SetLogSink(old_sink));
    std::ostringstream expected_log;
    expected_log << " is bigger than " << brpc::FLAGS_max_body_size
                 << " bytes, the connection will be closed."
                    " Set max_body_size to allow bigger messages";
    ASSERT_NE(std::string::npos, log_str.find(expected_log.str()));
#endif

    server.Stop(0);
    server.Join();
}

struct EchoCurlMsg {};
inline std::ostream& operator<<(std::ostream& os, EchoCurlMsg) {
    std::ifstream t("curl.msg");
    return os << "============ The output of previous curl ============\n"
              << t.rdbuf()
              << "\n============ The output ends here ============\n";
}
void CheckCert(const char* address, const char* cert) {
    std::string cmd = butil::string_printf(
<<<<<<< HEAD
        "/usr/bin/curl -Ikv https://%s", address);
    ASSERT_EQ(0, system(cmd.c_str()));
=======
        "/usr/bin/curl -Ikv https://%s >curl.msg 2>&1; grep %s curl.msg", address, cert);
    ASSERT_EQ(0, system(cmd.c_str())) << EchoCurlMsg();
>>>>>>> 64251957
}

std::string GetRawPemString(const char* fname) {
    butil::ScopedFILE fp(fname, "r");
    char buf[4096];
    int size = read(fileno(fp), buf, sizeof(buf));
    std::string raw;
    raw.append(buf, size);
    return raw;
}

TEST_F(ServerTest, ssl_sni) {
     brpc::Server server;
     brpc::ServerOptions options;
     {
         brpc::CertInfo cert;
         cert.certificate = "cert1.crt";
         cert.private_key = "cert1.key";
         cert.sni_filters.push_back("localhost");
         options.ssl_options.default_cert = cert;
     }
     {
         brpc::CertInfo cert;
         cert.certificate = GetRawPemString("cert2.crt");
         cert.private_key = GetRawPemString("cert2.key");
         cert.sni_filters.push_back("*.localdomain");
         options.ssl_options.certs.push_back(cert);
     }
     ASSERT_EQ(0, server.Start(8613, &options));
     CheckCert("localhost:8613", "cert1");

#ifdef SSL_CTRL_SET_TLSEXT_HOSTNAME
     CheckCert("localhost.localdomain:8613", "cert2");
#endif  // SSL_CTRL_SET_TLSEXT_HOSTNAME
     
     server.Stop(0);
     server.Join();
}

TEST_F(ServerTest, ssl_reload) {
     brpc::Server server;
     brpc::ServerOptions options;
     {
         brpc::CertInfo cert;
         cert.certificate = "cert1.crt";
         cert.private_key = "cert1.key";
         cert.sni_filters.push_back("localhost");
         options.ssl_options.default_cert = cert;
     }
     ASSERT_EQ(0, server.Start(8613, &options));
     CheckCert("localhost:8613", "cert1");

     {
         brpc::CertInfo cert;
         cert.certificate = GetRawPemString("cert2.crt");
         cert.private_key = GetRawPemString("cert2.key");
         cert.sni_filters.push_back("*.localdomain");
         ASSERT_EQ(0, server.AddCertificate(cert));
     }
#ifdef SSL_CTRL_SET_TLSEXT_HOSTNAME
    CheckCert("localhost.localdomain:8613", "cert2");
#endif  // SSL_CTRL_SET_TLSEXT_HOSTNAME

     {
         brpc::CertInfo cert;
         cert.certificate = GetRawPemString("cert2.crt");
         cert.private_key = GetRawPemString("cert2.key");
         ASSERT_EQ(0, server.RemoveCertificate(cert));
     }
#ifdef SSL_CTRL_SET_TLSEXT_HOSTNAME
     CheckCert("localhost.localdomain:8613", "cert1");
#endif  // SSL_CTRL_SET_TLSEXT_HOSTNAME

     {
         brpc::CertInfo cert;
         cert.certificate = GetRawPemString("cert2.crt");
         cert.private_key = GetRawPemString("cert2.key");
         cert.sni_filters.push_back("*.localdomain");
         std::vector<brpc::CertInfo> certs;
         certs.push_back(cert);
         ASSERT_EQ(0, server.ResetCertificates(certs));
     }
#ifdef SSL_CTRL_SET_TLSEXT_HOSTNAME
     CheckCert("localhost.localdomain:8613", "cert2");
#endif  // SSL_CTRL_SET_TLSEXT_HOSTNAME

     server.Stop(0);
     server.Join();
}

TEST_F(ServerTest, max_concurrency) {
    const int port = 9200;
    brpc::Server server1;
    EchoServiceImpl service1;
    ASSERT_EQ(0, server1.AddService(&service1, brpc::SERVER_DOESNT_OWN_SERVICE));
    server1.MaxConcurrencyOf("test.EchoService.Echo") = 1;
    ASSERT_EQ(1, server1.MaxConcurrencyOf("test.EchoService.Echo"));
    server1.MaxConcurrencyOf(&service1, "Echo") = 2;
    ASSERT_EQ(2, server1.MaxConcurrencyOf(&service1, "Echo")); 

    ASSERT_EQ(0, server1.Start(port, NULL));
    brpc::Channel http_channel;
    brpc::ChannelOptions chan_options;
    chan_options.protocol = "http";
    ASSERT_EQ(0, http_channel.Init("0.0.0.0", port, &chan_options));
    
    brpc::Channel normal_channel;
    ASSERT_EQ(0, normal_channel.Init("0.0.0.0", port, NULL));
    test::EchoService_Stub stub(&normal_channel);

    brpc::Controller cntl1;
    cntl1.http_request().uri() = "/EchoService/Echo";
    cntl1.http_request().set_method(brpc::HTTP_METHOD_POST);
    cntl1.request_attachment().append("{\"message\":\"hello\",\"sleep_us\":100000}");
    http_channel.CallMethod(NULL, &cntl1, NULL, NULL, brpc::DoNothing());

    brpc::Controller cntl2;
    test::EchoRequest req;
    test::EchoResponse res;
    req.set_message("hello");
    req.set_sleep_us(100000);
    stub.Echo(&cntl2, &req, &res, brpc::DoNothing());

    bthread_usleep(20000);
    LOG(INFO) << "Send other requests";
    
    brpc::Controller cntl3;
    cntl3.http_request().uri() = "/EchoService/Echo";
    cntl3.http_request().set_method(brpc::HTTP_METHOD_POST);
    cntl3.request_attachment().append("{\"message\":\"hello\"}");
    http_channel.CallMethod(NULL, &cntl3, NULL, NULL, NULL);
    ASSERT_TRUE(cntl3.Failed());
    ASSERT_EQ(brpc::EHTTP, cntl3.ErrorCode());
    ASSERT_EQ(brpc::HTTP_STATUS_SERVICE_UNAVAILABLE, cntl3.http_response().status_code());

    brpc::Controller cntl4;
    req.clear_sleep_us();
    stub.Echo(&cntl4, &req, NULL, NULL);
    ASSERT_TRUE(cntl4.Failed());
    ASSERT_EQ(brpc::ELIMIT, cntl4.ErrorCode());
    
    brpc::Join(cntl1.call_id());
    brpc::Join(cntl2.call_id());
    ASSERT_FALSE(cntl1.Failed()) << cntl1.ErrorText();
    ASSERT_FALSE(cntl2.Failed()) << cntl2.ErrorText();

    cntl3.Reset();
    cntl3.http_request().uri() = "/EchoService/Echo";
    cntl3.http_request().set_method(brpc::HTTP_METHOD_POST);
    cntl3.request_attachment().append("{\"message\":\"hello\"}");
    http_channel.CallMethod(NULL, &cntl3, NULL, NULL, NULL);
    ASSERT_FALSE(cntl3.Failed()) << cntl3.ErrorText();

    cntl4.Reset();
    stub.Echo(&cntl4, &req, NULL, NULL);
    ASSERT_FALSE(cntl4.Failed()) << cntl4.ErrorText();
}
} //namespace<|MERGE_RESOLUTION|>--- conflicted
+++ resolved
@@ -1283,22 +1283,18 @@
     server.Join();
 }
 
-struct EchoCurlMsg {};
-inline std::ostream& operator<<(std::ostream& os, EchoCurlMsg) {
-    std::ifstream t("curl.msg");
-    return os << "============ The output of previous curl ============\n"
+struct EchoOpensslMsg {};
+inline std::ostream& operator<<(std::ostream& os, EchoOpensslMsg) {
+    std::ifstream t("openssl.msg");
+    return os << "============ The output of previous openssl ============\n"
               << t.rdbuf()
               << "\n============ The output ends here ============\n";
 }
-void CheckCert(const char* address, const char* cert) {
+void CheckCert(const char* cname, const char* cert) {
     std::string cmd = butil::string_printf(
-<<<<<<< HEAD
-        "/usr/bin/curl -Ikv https://%s", address);
-    ASSERT_EQ(0, system(cmd.c_str()));
-=======
-        "/usr/bin/curl -Ikv https://%s >curl.msg 2>&1; grep %s curl.msg", address, cert);
-    ASSERT_EQ(0, system(cmd.c_str())) << EchoCurlMsg();
->>>>>>> 64251957
+        "echo 'Q' | openssl s_client -connect localhost:8613 "
+        "-servername %s > openssl.msg &&  grep %s openssl.msg", cname, cert);
+    ASSERT_EQ(0, system(cmd.c_str())) << EchoOpensslMsg();
 }
 
 std::string GetRawPemString(const char* fname) {
@@ -1328,10 +1324,10 @@
          options.ssl_options.certs.push_back(cert);
      }
      ASSERT_EQ(0, server.Start(8613, &options));
-     CheckCert("localhost:8613", "cert1");
+     CheckCert("localhost", "cert1");
 
 #ifdef SSL_CTRL_SET_TLSEXT_HOSTNAME
-     CheckCert("localhost.localdomain:8613", "cert2");
+     CheckCert("localhost.localdomain", "cert2");
 #endif  // SSL_CTRL_SET_TLSEXT_HOSTNAME
      
      server.Stop(0);
@@ -1349,7 +1345,7 @@
          options.ssl_options.default_cert = cert;
      }
      ASSERT_EQ(0, server.Start(8613, &options));
-     CheckCert("localhost:8613", "cert1");
+     CheckCert("localhost", "cert1");
 
      {
          brpc::CertInfo cert;
@@ -1359,7 +1355,7 @@
          ASSERT_EQ(0, server.AddCertificate(cert));
      }
 #ifdef SSL_CTRL_SET_TLSEXT_HOSTNAME
-    CheckCert("localhost.localdomain:8613", "cert2");
+    CheckCert("localhost.localdomain", "cert2");
 #endif  // SSL_CTRL_SET_TLSEXT_HOSTNAME
 
      {
@@ -1369,7 +1365,7 @@
          ASSERT_EQ(0, server.RemoveCertificate(cert));
      }
 #ifdef SSL_CTRL_SET_TLSEXT_HOSTNAME
-     CheckCert("localhost.localdomain:8613", "cert1");
+     CheckCert("localhost.localdomain", "cert1");
 #endif  // SSL_CTRL_SET_TLSEXT_HOSTNAME
 
      {
@@ -1382,7 +1378,7 @@
          ASSERT_EQ(0, server.ResetCertificates(certs));
      }
 #ifdef SSL_CTRL_SET_TLSEXT_HOSTNAME
-     CheckCert("localhost.localdomain:8613", "cert2");
+     CheckCert("localhost.localdomain", "cert2");
 #endif  // SSL_CTRL_SET_TLSEXT_HOSTNAME
 
      server.Stop(0);
